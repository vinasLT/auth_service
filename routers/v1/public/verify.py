--- conflicted
+++ resolved
@@ -13,8 +13,6 @@
 
 verify_request_router = APIRouter()
 
-<<<<<<< HEAD
-=======
 
 def _clean_header_value(value: str | None) -> str:
     """Strip new lines and spaces to keep headers h11-compliant."""
@@ -34,7 +32,6 @@
     return ",".join(cleaned)
 
 
->>>>>>> 539df3f5
 async def verify_request(request: Request, payload: JWTUser = Security(get_current_user),
                          db: AsyncSession = Depends(get_async_db)):
     try:
